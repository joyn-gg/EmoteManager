#!/usr/bin/env python3

from .misc import *
from . import archive
from . import emote
from . import errors
from . import paginator
<<<<<<< HEAD
from . import compat
from . import emote_client
=======
>>>>>>> 82706d8e
# note: do not import .image in case the user doesn't want it
# since importing image can take a long time.
# Do not import .emote_client, either, because otherwise running python -m utils.image
# will cause utils.image to appear in sys.modules after import of package 'utils' but
# prior to execution of 'utils.image' which may result in unpredictable behavior.<|MERGE_RESOLUTION|>--- conflicted
+++ resolved
@@ -5,11 +5,7 @@
 from . import emote
 from . import errors
 from . import paginator
-<<<<<<< HEAD
 from . import compat
-from . import emote_client
-=======
->>>>>>> 82706d8e
 # note: do not import .image in case the user doesn't want it
 # since importing image can take a long time.
 # Do not import .emote_client, either, because otherwise running python -m utils.image
